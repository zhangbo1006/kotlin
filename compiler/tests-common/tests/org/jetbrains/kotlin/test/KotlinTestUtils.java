--- conflicted
+++ resolved
@@ -424,8 +424,6 @@
     @NotNull
     public static File tmpDir(String name) throws IOException {
         return normalizeFile(FileUtil.createTempDirectory(name, "", false));
-<<<<<<< HEAD
-=======
     }
 
     @NotNull
@@ -433,7 +431,6 @@
         File answer = normalizeFile(FileUtil.createTempDirectory(new File(System.getProperty("java.io.tmpdir")), name, ""));
         deleteOnShutdown(answer);
         return answer;
->>>>>>> e1fa7f1d
     }
 
     private static File normalizeFile(File file) throws IOException {
@@ -441,6 +438,18 @@
         // for example, on Windows, if a canonical path contains any space from FileUtil.createTempDirectory we will get
         // a File with short names (8.3) in its path and it will break some normalization passes in tests.
         return file.getCanonicalFile();
+    }
+
+    private static void deleteOnShutdown(File file) {
+        if (filesToDelete.isEmpty()) {
+            ShutDownTracker.getInstance().registerShutdownTask(() -> {
+                for (File victim : filesToDelete) {
+                    FileUtil.delete(victim);
+                }
+            });
+        }
+
+        filesToDelete.add(file);
     }
 
     @NotNull
